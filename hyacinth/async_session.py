--- conflicted
+++ resolved
@@ -381,7 +381,6 @@
         url = self.make_url(f"task_template_lists/{id}")
         return await self.delete_resource(url, **kwargs)
 
-<<<<<<< HEAD
     async def get_matters(self, **kwargs):
         """GET a list of Matters."""
         url = self.make_url("matters")
@@ -556,8 +555,6 @@
         url = self.make_url("matters")
         return await self.post_resource(url, json=json, **kwargs)
 
-=======
->>>>>>> 50ec81e9
     async def get_activity(self, id, **kwargs):
         """GET a single Activity with provided ID."""
         url = self.make_url(f"activities/{id}")
@@ -581,7 +578,6 @@
     async def delete_activity(self, id, **kwargs):
         """DELETE an existing Activity with provided ID."""
         url = self.make_url(f"activities/{id}")
-<<<<<<< HEAD
         return await self.delete_resource(url, **kwargs)
 
     async def get_activity_description(self, id, **kwargs):
@@ -773,6 +769,29 @@
     async def delete_reminder(self, id, **kwargs):
         """DELETE an existing Reminder with provided ID."""
         url = self.make_url(f"reminders/{id}")
-=======
->>>>>>> 50ec81e9
+        return await self.delete_resource(url, **kwargs)
+
+    async def get_activity(self, id, **kwargs):
+        """GET a single Activity with provided ID."""
+        url = self.make_url(f"activities/{id}")
+        return await self.get_resource(url, **kwargs)
+
+    async def get_activities(self, **kwargs):
+        """GET a list of Activities."""
+        url = self.make_url("activities")
+        return await self.get_paginated_resource(url, **kwargs)
+
+    async def post_activity(self, json, **kwargs):
+        """POST a new Activity."""
+        url = self.make_url("activities")
+        return await self.post_resource(url, json=json, **kwargs)
+
+    async def patch_activity(self, id, json, **kwargs):
+        """PATCH an existing Activity with provided ID."""
+        url = self.make_url(f"activities/{id}")
+        return await self.patch_resource(url, json=json, **kwargs)
+
+    async def delete_activity(self, id, **kwargs):
+        """DELETE an existing Activity with provided ID."""
+        url = self.make_url(f"activities/{id}")
         return await self.delete_resource(url, **kwargs)