--- conflicted
+++ resolved
@@ -281,28 +281,18 @@
         return self.__get_paginated_resource(url, **kwargs)
 
     def get_folder(self, id, **kwargs):
-<<<<<<< HEAD
-        """GET a Document."""
+        """GET a Folder with provided ID."""
         url = self.make_url(f"folders/{id}")
-        return self.__get_resource(url, **kwargs)
-
-    def get_folders(self, **kwargs):
-        """GET a Document."""
-        url = self.make_url("folders")
-=======
-        """GET a Folder with provided ID."""
-        url = Session.__make_url(f"folders/{id}")
         return self.__get_resource(url, **kwargs)
 
     def get_folders(self, **kwargs):
         """GET a list of Folders."""
-        url = Session.__make_url("folders")
->>>>>>> f23eb045
+        url = self.make_url("folders")
         return self.__get_paginated_resource(url, **kwargs)
 
     def get_folders_content(self, **kwargs):
         """GET a list of Folder contents."""
-        url = Session.__make_url("folders/list")
+        url = self.make_url("folders/list")
         return self.__get_paginated_resource(url, **kwargs)
 
     def post_folder(self, name, parent_id, parent_type, **kwargs):
